<?php
/**
 * Copyright 2018 Cloud Creativity Limited
 *
 * Licensed under the Apache License, Version 2.0 (the "License");
 * you may not use this file except in compliance with the License.
 * You may obtain a copy of the License at
 *
 * http://www.apache.org/licenses/LICENSE-2.0
 *
 * Unless required by applicable law or agreed to in writing, software
 * distributed under the License is distributed on an "AS IS" BASIS,
 * WITHOUT WARRANTIES OR CONDITIONS OF ANY KIND, either express or implied.
 * See the License for the specific language governing permissions and
 * limitations under the License.
 */

namespace CloudCreativity\LaravelJsonApi\Http\Requests;

use CloudCreativity\LaravelJsonApi\Contracts\Object\ResourceIdentifierInterface;
use CloudCreativity\LaravelJsonApi\Contracts\Resolver\ResolverInterface;
use CloudCreativity\LaravelJsonApi\Exceptions\InvalidJsonException;
use CloudCreativity\LaravelJsonApi\Exceptions\RuntimeException;
use CloudCreativity\LaravelJsonApi\Object\ResourceIdentifier;
use CloudCreativity\LaravelJsonApi\Routing\ResourceRegistrar;
use Illuminate\Http\Request;
use Neomerx\JsonApi\Contracts\Encoder\Parameters\EncodingParametersInterface;
use Neomerx\JsonApi\Contracts\Http\HttpFactoryInterface;
use Psr\Http\Message\ServerRequestInterface;
use function CloudCreativity\LaravelJsonApi\http_contains_body;
use function CloudCreativity\LaravelJsonApi\json_decode;

/**
 * Class IlluminateRequest
 *
 * @package CloudCreativity\LaravelJsonApi
 */
class JsonApiRequest
{

    /**
     * @var Request
     */
    private $request;

    /**
     * @var ServerRequestInterface
     */
    private $serverRequest;

    /**
     * @var HttpFactoryInterface
     */
    private $factory;

    /**
     * @var ResolverInterface
     */
    private $resolver;

    /**
     * @var string|null
     */
    private $resourceId;

    /**
     * @var string|null
     */
    private $processId;

    /**
     * @var object|bool|null
     */
    private $document;

    /**
     * @var EncodingParametersInterface|null
     */
    private $parameters;

    /**
     * IlluminateRequest constructor.
     *
     * @param Request $request
     * @param ServerRequestInterface $serverRequest
     * @param ResolverInterface $resolver
     * @param HttpFactoryInterface $factory
     */
    public function __construct(
        Request $request,
        ServerRequestInterface $serverRequest,
        ResolverInterface $resolver,
        HttpFactoryInterface $factory
    ) {
        $this->request = $request;
        $this->serverRequest = $serverRequest;
        $this->resolver = $resolver;
        $this->factory = $factory;
    }

    /**
     * Get the domain record type that is subject of the request.
     *
     * @return string
     */
    public function getType(): string
    {
        if ($resource = $this->getResource()) {
            return get_class($resource);
        }

        $resourceType = $this->getResourceType();

        if (!$type = $this->resolver->getType($resourceType)) {
            throw new RuntimeException("JSON API resource type {$resourceType} is not registered.");
        }

        return $type;
    }

    /**
     * What resource type does the request relate to?
     *
     * @return string|null
     *      the requested resource type, or null if none was requested.
     */
    public function getResourceType(): ?string
    {
        return $this->request->route(ResourceRegistrar::PARAM_RESOURCE_TYPE);
    }

    /**
     * What resource id does the request relate to?
     *
     * @return string|null
     */
    public function getResourceId(): ?string
    {
        /** Cache the resource id because binding substitutions will override it. */
        if (is_null($this->resourceId)) {
            $this->resourceId = $this->request->route(ResourceRegistrar::PARAM_RESOURCE_ID) ?: false;
        }

        return $this->resourceId ?: null;
    }

    /**
     * Get the resource identifier for the request.
     *
     * @return ResourceIdentifierInterface|null
     * @deprecated 2.0.0
     */
    public function getResourceIdentifier(): ?ResourceIdentifierInterface
    {
        if (!$resourceId = $this->getResourceId()) {
            return null;
        }

        return ResourceIdentifier::create($this->getResourceType(), $resourceId);
    }

    /**
     * Get the domain object that the request relates to.
     *
     * @return mixed|null
     */
    public function getResource()
    {
        $resource = $this->request->route(ResourceRegistrar::PARAM_RESOURCE_ID);

        return is_object($resource) ? $resource : null;
    }

    /**
     * What resource relationship does the request relate to?
     *
     * @return string|null
     */
    public function getRelationshipName(): ?string
    {
        return $this->request->route(ResourceRegistrar::PARAM_RELATIONSHIP_NAME);
    }

    /**
     * What is the inverse resource type for a relationship?
     *
     * For example, a `GET /posts/1/author`, the string returned by this method
     * would be `users` if the related author is a `users` JSON API resource type.
     *
     * @return string|null
     */
    public function getInverseResourceType(): ?string
    {
        return $this->request->route(ResourceRegistrar::PARAM_RELATIONSHIP_INVERSE_TYPE);
    }

    /**
     * What process resource type does the request relate to?
     *
     * @return string|null
     */
    public function getProcessType(): ?string
    {
        return $this->request->route(ResourceRegistrar::PARAM_PROCESS_TYPE);
    }

    /**
     * What process id does the request relate to?
     *
     * @return string|null
     */
    public function getProcessId(): ?string
    {
        /** Cache the process id because binding substitutions will override it. */
        if (is_null($this->processId)) {
            $this->processId = $this->request->route(ResourceRegistrar::PARAM_PROCESS_ID) ?: false;
        }

        return $this->processId ?: null;
    }

    /**
     * Get the process identifier for the request.
     *
     * @return ResourceIdentifierInterface|null
     * @deprecated 2.0.0
     */
    public function getProcessIdentifier(): ?ResourceIdentifierInterface
    {
        if (!$id = $this->getProcessId()) {
            return null;
        }

        return ResourceIdentifier::create($this->getProcessType(), $id);
    }

    /**
     * Get the encoding parameters from the request.
     *
     * @return EncodingParametersInterface
     */
    public function getParameters(): EncodingParametersInterface
    {
        if ($this->parameters) {
            return $this->parameters;
        }

        return $this->parameters = $this->parseParameters();
    }

    /**
     * Get the JSON API document from the request, if there is one.
     *
     * @return object|null
     */
    public function getDocument()
    {
        if (is_null($this->document)) {
            $this->document = $this->decodeDocument();
        }

        return $this->document ? clone $this->document : null;
    }

    /**
     * Is this an index request?
     *
     * E.g. `GET /posts`
     *
     * @return bool
     */
    public function isIndex(): bool
    {
        return $this->isMethod('get') && $this->isNotResource() && $this->isNotProcesses();
    }

    /**
     * Is this a create resource request?
     *
     * E.g. `POST /posts`
     *
     * @return bool
     */
    public function isCreateResource(): bool
    {
        return $this->isMethod('post') && $this->isNotResource();
    }

    /**
     * Is this a read resource request?
     *
     * E.g. `GET /posts/1`
     *
     * @return bool
     */
    public function isReadResource(): bool
    {
        return $this->isMethod('get') && $this->isResource() && !$this->isRelationship();
    }

    /**
     * Is this an update resource request?
     *
     * E.g. `PATCH /posts/1`
     *
     * @return bool
     */
    public function isUpdateResource(): bool
    {
        return $this->isMethod('patch') && $this->isResource() && !$this->isRelationship();
    }

    /**
     * Is this a delete resource request?
     *
     * E.g. `DELETE /posts/1`
     *
     * @return bool
     */
    public function isDeleteResource(): bool
    {
        return $this->isMethod('delete') && $this->isResource() && !$this->isRelationship();
    }

    /**
     * Is this a request for a related resource or resources?
     *
     * E.g. `GET /posts/1/author` or `GET /posts/1/comments`
     *
     * @return bool
     */
    public function isReadRelatedResource(): bool
    {
        return $this->isRelationship() && !$this->hasRelationships();
    }

    /**
     * Does the request URI have the 'relationships' keyword?
     *
     * E.g. `/posts/1/relationships/author` or `/posts/1/relationships/comments`
     *
     * I.e. the URL request contains the pattern `/relationships/` after the
     * resource id and before the relationship name.
     *
     * @return bool
     * @see http://jsonapi.org/format/#fetching-relationships
     */
    public function hasRelationships(): bool
    {
        return $this->request->is('*/relationships/*');
    }

    /**
     * Is this a request to read the data of a relationship?
     *
     * E.g. `GET /posts/1/relationships/author` or `GET /posts/1/relationships/comments`
     *
     * @return bool
     */
    public function isReadRelationship(): bool
    {
        return $this->isMethod('get') && $this->hasRelationships();
    }

    /**
     * Is this a request to modify the data of a relationship?
     *
     * I.e. is this a replace relationship, add to relationship or remove from relationship
     * request.
     *
     * @return bool
     */
    public function isModifyRelationship(): bool
    {
        return $this->isReplaceRelationship() ||
            $this->isAddToRelationship() ||
            $this->isRemoveFromRelationship();
    }

    /**
     * Is this a request to replace the data of a relationship?
     *
     * E.g. `PATCH /posts/1/relationships/author` or `PATCH /posts/1/relationships/comments`
     */
    public function isReplaceRelationship(): bool
    {
        return $this->isMethod('patch') && $this->hasRelationships();
    }

    /**
     * Is this a request to add to the data of a has-many relationship?
     *
     * E.g. `POST /posts/1/relationships/comments`
     *
     * @return bool
     */
    public function isAddToRelationship(): bool
    {
        return $this->isMethod('post') && $this->hasRelationships();
    }

    /**
     * Is this a request to remove from the data of a has-many relationship?
     *
     * E.g. `DELETE /posts/1/relationships/comments`
     *
     * @return bool
     */
    public function isRemoveFromRelationship(): bool
    {
        return $this->isMethod('delete') && $this->hasRelationships();
    }

    /**
<<<<<<< HEAD
     * Is this a request to read all processes for a resource type?
     *
     * E.g. `GET /posts/queue-jobs`
     *
     * @return bool
     */
    public function isReadProcesses(): bool
    {
        return $this->isMethod('get') && $this->isProcesses() && $this->isNotProcess();
    }

    /**
     * Is this a request to read a process for a resource type?
     *
     * E.g. `GET /posts/queue-jobs/839765f4-7ff4-4625-8bf7-eecd3ab44946`
     *
     * @return bool
     */
    public function isReadProcess(): bool
    {
        return $this->isMethod('get') && $this->isProcess();
=======
     * Will the response contain a specific resource?
     *
     * E.g. for a `posts` resource, this is invoked on the following URLs:
     *
     * - `POST /posts`
     * - `GET /posts/1`
     * - `PATCH /posts/1`
     * - `DELETE /posts/1`
     *
     * I.e. a response that may contain a specified resource.
     *
     * @return bool
     */
    public function willSeeOne(): bool
    {
        return !$this->isIndex() && $this->isNotRelationship();
    }

    /**
     * Will the response contain zero-to-many of a resource?
     *
     * E.g. for a `posts` resource, this is invoked on the following URLs:
     *
     * - `/posts`
     * - `/comments/1/posts`
     *
     * I.e. a response that will contain zero to many of the posts resource.
     *
     * @return bool
     */
    public function willSeeMany(): bool
    {
        return !$this->willSeeOne();
>>>>>>> 51481f4d
    }

    /**
     * @return bool
     */
    private function isResource(): bool
    {
        return !empty($this->getResourceId());
    }

    /**
     * @return bool
     */
    private function isRelationship(): bool
    {
        return !empty($this->getRelationshipName());
    }

    /**
     * @return bool
     */
<<<<<<< HEAD
    private function isNotResource(): bool
    {
        return !$this->isResource();
    }

    /**
     * @return bool
     */
    private function isProcesses(): bool
    {
        return !empty($this->getProcessType());
    }

    /**
     * @return bool
     */
    private function isNotProcesses(): bool
    {
        return !$this->isProcesses();
    }

    /**
     * @return bool
     */
    private function isProcess(): bool
    {
        return !empty($this->getProcessId());
    }

    /**
     * @return bool
     */
    private function isNotProcess(): bool
    {
        return !$this->isProcess();
=======
    private function isNotRelationship(): bool
    {
        return !$this->isRelationship();
>>>>>>> 51481f4d
    }

    /**
     * Is the HTTP request method the one provided?
     *
     * @param string $method
     *      the expected method - case insensitive.
     * @return bool
     */
    private function isMethod($method): bool
    {
        return strtoupper($this->request->method()) === strtoupper($method);
    }

    /**
     * Extract the JSON API document from the request.
     *
     * @return object|false
     * @throws InvalidJsonException
     */
    private function decodeDocument()
    {
        if (!$this->expectsData()) {
            return false;
        }

        if (!http_contains_body($this->serverRequest)) {
            return false;
        }

        return json_decode((string) $this->serverRequest->getBody());
    }

    /**
     * @return EncodingParametersInterface
     */
    private function parseParameters(): EncodingParametersInterface
    {
        $parser = $this->factory->createQueryParametersParser();

        return $parser->parseQueryParameters($this->serverRequest->getQueryParams());
    }

    /**
     * Is data expected for the supplied request?
     *
     * If the JSON API request is any of the following, a JSON API document
     * is expected to be set on the request:
     *
     * - Create resource
     * - Update resource
     * - Replace resource relationship
     * - Add to resource relationship
     * - Remove from resource relationship
     *
     * @return bool
     */
    private function expectsData(): bool
    {
        return $this->isCreateResource() ||
            $this->isUpdateResource() ||
            $this->isReplaceRelationship() ||
            $this->isAddToRelationship() ||
            $this->isRemoveFromRelationship();
    }

}<|MERGE_RESOLUTION|>--- conflicted
+++ resolved
@@ -412,29 +412,6 @@
     }
 
     /**
-<<<<<<< HEAD
-     * Is this a request to read all processes for a resource type?
-     *
-     * E.g. `GET /posts/queue-jobs`
-     *
-     * @return bool
-     */
-    public function isReadProcesses(): bool
-    {
-        return $this->isMethod('get') && $this->isProcesses() && $this->isNotProcess();
-    }
-
-    /**
-     * Is this a request to read a process for a resource type?
-     *
-     * E.g. `GET /posts/queue-jobs/839765f4-7ff4-4625-8bf7-eecd3ab44946`
-     *
-     * @return bool
-     */
-    public function isReadProcess(): bool
-    {
-        return $this->isMethod('get') && $this->isProcess();
-=======
      * Will the response contain a specific resource?
      *
      * E.g. for a `posts` resource, this is invoked on the following URLs:
@@ -443,6 +420,7 @@
      * - `GET /posts/1`
      * - `PATCH /posts/1`
      * - `DELETE /posts/1`
+     * - `GET /posts/queue-jobs/839765f4-7ff4-4625-8bf7-eecd3ab44946`
      *
      * I.e. a response that may contain a specified resource.
      *
@@ -460,15 +438,39 @@
      *
      * - `/posts`
      * - `/comments/1/posts`
-     *
-     * I.e. a response that will contain zero to many of the posts resource.
+     * - `/posts/queue-jobs`
+     *
+     * I.e. a response that will contain zero to many of a resource.
      *
      * @return bool
      */
     public function willSeeMany(): bool
     {
         return !$this->willSeeOne();
->>>>>>> 51481f4d
+    }
+
+    /**
+     * Is this a request to read all processes for a resource type?
+     *
+     * E.g. `GET /posts/queue-jobs`
+     *
+     * @return bool
+     */
+    public function isReadProcesses(): bool
+    {
+        return $this->isMethod('get') && $this->isProcesses() && $this->isNotProcess();
+    }
+
+    /**
+     * Is this a request to read a process for a resource type?
+     *
+     * E.g. `GET /posts/queue-jobs/839765f4-7ff4-4625-8bf7-eecd3ab44946`
+     *
+     * @return bool
+     */
+    public function isReadProcess(): bool
+    {
+        return $this->isMethod('get') && $this->isProcess();
     }
 
     /**
@@ -490,7 +492,6 @@
     /**
      * @return bool
      */
-<<<<<<< HEAD
     private function isNotResource(): bool
     {
         return !$this->isResource();
@@ -499,6 +500,14 @@
     /**
      * @return bool
      */
+    private function isNotRelationship(): bool
+    {
+        return !$this->isRelationship();
+    }
+
+    /**
+     * @return bool
+     */
     private function isProcesses(): bool
     {
         return !empty($this->getProcessType());
@@ -526,11 +535,6 @@
     private function isNotProcess(): bool
     {
         return !$this->isProcess();
-=======
-    private function isNotRelationship(): bool
-    {
-        return !$this->isRelationship();
->>>>>>> 51481f4d
     }
 
     /**
