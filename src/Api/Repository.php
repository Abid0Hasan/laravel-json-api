<?php

/**
 * Copyright 2018 Cloud Creativity Limited
 *
 * Licensed under the Apache License, Version 2.0 (the "License");
 * you may not use this file except in compliance with the License.
 * You may obtain a copy of the License at
 *
 * http://www.apache.org/licenses/LICENSE-2.0
 *
 * Unless required by applicable law or agreed to in writing, software
 * distributed under the License is distributed on an "AS IS" BASIS,
 * WITHOUT WARRANTIES OR CONDITIONS OF ANY KIND, either express or implied.
 * See the License for the specific language governing permissions and
 * limitations under the License.
 */

namespace CloudCreativity\LaravelJsonApi\Api;

use CloudCreativity\LaravelJsonApi\Exceptions\RuntimeException;
use CloudCreativity\LaravelJsonApi\Factories\Factory;
use CloudCreativity\LaravelJsonApi\Resolver\AggregateResolver;
use Illuminate\Contracts\Config\Repository as Config;

/**
 * Class Repository
 *
 * @package CloudCreativity\LaravelJsonApi
 */
class Repository
{

    /**
     * @var Config
     */
    private $config;

    /**
     * @var Factory
     */
    private $factory;

    /**
     * Repository constructor.
     *
     * @param Factory $factory
     * @param Config $config
     */
    public function __construct(Factory $factory, Config $config)
    {
        $this->factory = $factory;
        $this->config = $config;
    }

    /**
     * @param $apiName
     * @return bool
     */
    public function exists($apiName)
    {
        return $this->config->has($this->configKey($apiName));
    }

    /**
     * @param $apiName
     * @param string|null $host
     * @return Api
     */
    public function createApi($apiName, $host = null)
    {
        $config = $this->configFor($apiName);
        $config = $this->normalize($config, $host);
        $url = Url::fromArray($config['url']);
        $resolver = new AggregateResolver($this->factory->createResolver($apiName, $config));

        $api = new Api(
            $this->factory,
            $resolver,
            $apiName,
<<<<<<< HEAD
            Codecs::fromArray($config['codecs'], $url->toString()),
            $url,
=======
            $config['codecs'],
            Url::fromArray($config['url']),
            $config['jobs'],
>>>>>>> 61fb815c
            $config['use-eloquent'],
            $config['supported-ext'],
            $config['errors']
        );

        /** Attach resource providers to the API. */
        $this->createProviders($apiName)->registerAll($api);

        return $api;
    }

    /**
     * @param $apiName
     * @return ResourceProviders
     */
    public function createProviders($apiName)
    {
        return new ResourceProviders(
            $this->factory,
            $this->config->get($this->configKey($apiName, 'providers'))
        );
    }

    /**
     * @param $apiName
     * @return array
     */
    private function configFor($apiName)
    {
        $config = (array) $this->config->get($this->configKey($apiName));

        if (empty($config)) {
            throw new RuntimeException("JSON API '$apiName' does not exist.");
        }

        return $config;
    }

    /**
     * @param array $config
     * @param string|null $host
     * @return array
     */
    private function normalize(array $config, $host = null)
    {
        $config = array_replace([
            'namespace' => null,
            'by-resource' => true,
            'resources' => null,
            'use-eloquent' => true,
            'codecs' => null,
            'supported-ext' => null,
            'url' => null,
            'errors' => null,
            'jobs' => null,
        ], $config);

        if (!$config['namespace']) {
            $config['namespace'] = rtrim(app()->getNamespace(), '\\') . '\\JsonApi';
        }

        $config['url'] = $this->normalizeUrl((array) $config['url'], $host);
        $config['errors'] = array_replace($this->defaultErrors(), (array) $config['errors']);
        $config['codecs'] = $config['codecs']['encoders'] ?? $config['codecs'];

        return $config;
    }

    /**
     * @param string $apiName
     * @param string|null $path
     * @return string
     */
    private function configKey($apiName, $path = null)
    {
        $key = "json-api-$apiName";

        return $path ? "$key.$path" : $key;
    }

    /**
     * @return array
     */
    private function defaultErrors()
    {
        return (array) $this->config->get('json-api-errors');
    }

    /**
     * @param array $url
     * @param string|null $host
     * @return array
     */
    private function normalizeUrl(array $url, $host = null)
    {
        $prependHost = false !== array_get($url, 'host');

        if ($host) {
            $url['host'] = $host;
        } elseif (!isset($url['host'])) {
            $url['host'] = $this->config->get('app.url');
        }

        return [
            'host' => $prependHost ? (string) $url['host'] : '',
            'namespace' => (string) array_get($url, 'namespace'),
            'name' => (string) array_get($url, 'name'),
        ];
    }
}<|MERGE_RESOLUTION|>--- conflicted
+++ resolved
@@ -78,14 +78,9 @@
             $this->factory,
             $resolver,
             $apiName,
-<<<<<<< HEAD
             Codecs::fromArray($config['codecs'], $url->toString()),
             $url,
-=======
-            $config['codecs'],
-            Url::fromArray($config['url']),
             $config['jobs'],
->>>>>>> 61fb815c
             $config['use-eloquent'],
             $config['supported-ext'],
             $config['errors']
