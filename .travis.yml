language: php
dist: trusty
sudo: false

matrix:
  include:
    - php: "7.1"
      env:
        - LARAVEL_VERSION=5.5.*
        - PHPUNIT_VERSION=^6.5
    - php: "7.1"
      env:
        - LARAVEL_VERSION=5.6.*
        - PHPUNIT_VERSION=^7.0
    - php: "7.1"
      env:
        - LARAVEL_VERSION=5.7.*
        - PHPUNIT_VERSION=^7.0
    - php: "7.2"
      env:
        - LARAVEL_VERSION=5.5.*
        - PHPUNIT_VERSION=^6.5
    - php: "7.2"
      env:
        - LARAVEL_VERSION=5.8.*
        - PHPUNIT_VERSION=^7.0
<<<<<<< HEAD
    - php: 7.2
      env:
        - LARAVEL_VERSION=^6.0
        - PHPUNIT_VERSION=^8.0
    - php: 7.3
=======
    - php: "7.3"
>>>>>>> ec24e281
      env:
        - LARAVEL_VERSION=5.5.*
        - PHPUNIT_VERSION=^6.5
    - php: "7.3"
      env:
        - LARAVEL_VERSION=5.8.*
        - PHPUNIT_VERSION=^7.0
    - php: "7.3"
      env:
        - LARAVEL_VERSION=^6.0
        - PHPUNIT_VERSION=^8.0
  allow_failures:
    - php: "7.3"
      env:
        - LARAVEL_VERSION=^6.0
        - PHPUNIT_VERSION=^8.0

install:
  - composer require "laravel/framework:${LARAVEL_VERSION}" --no-update -n
  - composer require "phpunit/phpunit:${PHPUNIT_VERSION}" --dev --no-update -n
  - travis_retry composer install --no-suggest --prefer-dist -n -o

script:
  - vendor/bin/phpunit<|MERGE_RESOLUTION|>--- conflicted
+++ resolved
@@ -24,15 +24,7 @@
       env:
         - LARAVEL_VERSION=5.8.*
         - PHPUNIT_VERSION=^7.0
-<<<<<<< HEAD
-    - php: 7.2
-      env:
-        - LARAVEL_VERSION=^6.0
-        - PHPUNIT_VERSION=^8.0
-    - php: 7.3
-=======
     - php: "7.3"
->>>>>>> ec24e281
       env:
         - LARAVEL_VERSION=5.5.*
         - PHPUNIT_VERSION=^6.5
