--- conflicted
+++ resolved
@@ -2,36 +2,19 @@
 
 namespace CloudCreativity\LaravelJsonApi\Tests\Http\Controllers;
 
-use CloudCreativity\LaravelJsonApi\Http\Controllers\EloquentController;
-use CloudCreativity\LaravelJsonApi\Tests\JsonApi\Posts\Hydrator;
-<<<<<<< HEAD
-=======
-use CloudCreativity\LaravelJsonApi\Tests\Models\Post;
+use CloudCreativity\LaravelJsonApi\Http\Controllers\JsonApiController;
 use Illuminate\Support\Collection;
->>>>>>> edb7647b
 
-class PostsController extends EloquentController
+class PostsController extends JsonApiController
 {
 
     /**
-<<<<<<< HEAD
-     * @var string
-     */
-    protected $hydrator = Hydrator::class;
-
-=======
      * @var Collection
      */
     private $invokables;
 
-    /**
-     * PostsController constructor.
-     *
-     * @param Hydrator $hydrator
-     */
-    public function __construct(Hydrator $hydrator)
+    public function __construct()
     {
-        parent::__construct(new Post(), $hydrator);
         $this->invokables = collect();
     }
 
@@ -69,5 +52,5 @@
             call_user_func_array($fn, $args);
         }
     }
->>>>>>> edb7647b
+
 }