<?php
/**
 * Copyright 2019 Cloud Creativity Limited
 *
 * Licensed under the Apache License, Version 2.0 (the "License");
 * you may not use this file except in compliance with the License.
 * You may obtain a copy of the License at
 *
 * http://www.apache.org/licenses/LICENSE-2.0
 *
 * Unless required by applicable law or agreed to in writing, software
 * distributed under the License is distributed on an "AS IS" BASIS,
 * WITHOUT WARRANTIES OR CONDITIONS OF ANY KIND, either express or implied.
 * See the License for the specific language governing permissions and
 * limitations under the License.
 */

namespace CloudCreativity\LaravelJsonApi\Tests\Integration;

use CloudCreativity\LaravelJsonApi\LaravelJsonApi;
use Illuminate\Filesystem\Filesystem;

class GeneratorsTest extends TestCase
{

    /**
     * @var string
     */
    private $path;

    /**
     * @var Filesystem
     */
    private $files;

    /**
     * @var bool
     */
    private $byResource = true;

    /**
     * @return void
     */
    protected function setUp(): void
    {
        parent::setUp();

        // required for tests to work in Laravel 5.7
        if (method_exists($this, 'withoutMockingConsoleOutput')) {
            $this->withoutMockingConsoleOutput();
        }

        $this->app->setBasePath($this->path = __DIR__ . '/../../dummy');
        $this->files = new Filesystem();
    }

    /**
     * @return void
     */
    protected function tearDown(): void
    {
        parent::tearDown();

        LaravelJsonApi::defaultApi('v1');

        $directories = [
            "{$this->path}/app/JsonApi/Companies",
            "{$this->path}/app/JsonApi/Adapters",
            "{$this->path}/app/JsonApi/Authorizers",
            "{$this->path}/app/JsonApi/ContentNegotiators",
            "{$this->path}/app/JsonApi/Schemas",
            "{$this->path}/app/JsonApi/Validators",
        ];

        foreach ($directories as $dir) {
            if ($this->files->exists($dir)) {
                $this->files->deleteDirectory($dir);
            }
        }

        $files = [
            "{$this->path}/config/json-api-default.php",
            "{$this->path}/config/json-api-foo.php",
            "{$this->path}/app/JsonApi/VisitorAuthorizer.php",
            "{$this->path}/app/JsonApi/JsonContentNegotiator.php",
        ];

        foreach ($files as $file) {
            if ($this->files->exists($file)) {
                $this->files->delete($file);
            }
        }
    }

    /**
     * @return array
     */
    public function byResourceProvider()
    {
        return [
            'by-resource' => [true],
            'not-by-resource' => [false],
        ];
    }

    /**
     * We can generate a new API configuration file in our application.
     */
    public function testGeneratesDefaultApi()
    {
        LaravelJsonApi::defaultApi('default');

        $result = $this->artisan('make:json-api');

        $this->assertSame(0, $result);
        $this->assertFileEquals(
            __DIR__ . '/../../../stubs/api.php',
            "{$this->path}/config/json-api-default.php"
        );
    }

    /**
     * We can generate a new API configuration file in our application.
     */
    public function testGeneratesNamedApi()
    {
        $result = $this->artisan('make:json-api', ['name' => 'foo']);

        $this->assertSame(0, $result);
        $this->assertFileEquals(
            __DIR__ . '/../../../stubs/api.php',
            "{$this->path}/config/json-api-foo.php"
        );
    }

    /**
     * If Eloquent is set as the default, running the generator without specifying
     * Eloquent will create Eloquent classes.
     */
    public function testEloquentResourceAsDefault()
    {
        $this->withEloquent();

        $result = $this->artisan('make:json-api:resource', [
            'resource' => 'companies',
        ]);

        $this->assertSame(0, $result);
        $this->assertEloquentResource();
    }

    /**
     * If Eloquent is not the default, running the generator with the Eloquent option
     * will create Eloquent classes.
     */
    public function testForceEloquentResource()
    {
        $this->withoutEloquent();

        $result = $this->artisan('make:json-api:resource', [
            'resource' => 'companies',
            '--eloquent' => true,
        ]);

        $this->assertSame(0, $result);
        $this->assertEloquentResource();
    }

    /**
     * Test generating an Eloquent resource with the `by-resource` option set to `false`.
     */
    public function testEloquentResourceNotByResource()
    {
        $this->withEloquent()->notByResource();

        $result = $this->artisan('make:json-api:resource', [
            'resource' => 'companies',
        ]);

        $this->assertSame(0, $result);
        $this->assertEloquentResource();
    }

    /**
     * If Eloquent is not the default, running the generator without specifying
     * anything will create generic classes.
     */
    public function testGenericResourceAsDefault()
    {
        $this->withoutEloquent();

        $result = $this->artisan('make:json-api:resource', [
            'resource' => 'companies',
        ]);

        $this->assertSame(0, $result);
        $this->assertGenericResource();
    }

    /**
     * If Eloquent is the default, running the generator with the non-eloquent option
     * will create generic classes.
     */
    public function testForceGenericResource()
    {
        $this->withEloquent();

        $result = $this->artisan('make:json-api:resource', [
            'resource' => 'companies',
            '--no-eloquent' => true,
        ]);

        $this->assertSame(0, $result);
        $this->assertGenericResource();
    }

    /**
     * Test generating generic resources with the `by-resource` option set to `false`.
     */
    public function testGenericResourceNotByResource()
    {
        $this->withoutEloquent()->notByResource();

        $result = $this->artisan('make:json-api:resource', [
            'resource' => 'companies',
        ]);

        $this->assertSame(0, $result);
        $this->assertGenericResource();
    }

    /**
     * Test generating a reusable authorizer.
     *
     * @param bool $byResource
     * @dataProvider byResourceProvider
     */
    public function testReusableAuthorizer($byResource)
    {
        $this->byResource($byResource);

        $result = $this->artisan('make:json-api:authorizer', [
            'name' => 'visitor',
        ]);

        $this->assertSame(0, $result);
        $this->assertReusableAuthorizer();
    }

    /**
     * Test generating a resource-specific authorizer.
     *
     * @param $byResource
     * @dataProvider byResourceProvider
     */
    public function testResourceAuthorizer($byResource)
    {
        $this->byResource($byResource);

        $result = $this->artisan('make:json-api:authorizer', [
            'name' => 'companies',
            '--resource' => true,
        ]);

        $this->assertSame(0, $result);
        $this->assertResourceAuthorizer();
    }

    /**
     * Test generating a resource with an authorizer.
     *
     * @param $byResource
     * @dataProvider byResourceProvider
     */
    public function testResourceWithAuthorizer($byResource)
    {
        $this->byResource($byResource);

        $result = $this->artisan('make:json-api:resource', [
            'resource' => 'companies',
            '--auth' => true,
        ]);

        $this->assertSame(0, $result);
        $this->assertResourceAuthorizer();
    }

    /**
     * Test generating a reusable content negotiator.
     *
     * @param bool $byResource
     * @dataProvider byResourceProvider
     */
    public function testReusableContentNegotiator($byResource)
    {
        $this->byResource($byResource);

        $result = $this->artisan('make:json-api:content-negotiator', [
            'name' => 'json',
        ]);

        $this->assertSame(0, $result);
        $this->assertReusableContentNegotiator();
    }

    /**
     * Test generating a resource-specific content negotiator.
     *
     * @param $byResource
     * @dataProvider byResourceProvider
     */
    public function testResourceContentNegotiator($byResource)
    {
        $this->byResource($byResource);

        $result = $this->artisan('make:json-api:content-negotiator', [
            'name' => 'companies',
            '--resource' => true,
        ]);

        $this->assertSame(0, $result);
        $this->assertResourceContentNegotiator();
    }

    /**
     * Test generating a resource with an content negotiator.
     *
     * @param $byResource
     * @dataProvider byResourceProvider
     */
    public function testResourceWithContentNegotiator($byResource)
    {
        $this->byResource($byResource);

        $result = $this->artisan('make:json-api:resource', [
            'resource' => 'companies',
            '--auth' => true,
            '--content-negotiator' => true,
        ]);

        $this->assertSame(0, $result);
        $this->assertResourceContentNegotiator();
    }

    /**
     * @return $this
     */
    private function withEloquent()
    {
        config()->set('json-api-v1.use-eloquent', true);

        return $this;
    }

    /**
     * @return $this
     */
    private function withoutEloquent()
    {
        config()->set('json-api-v1.use-eloquent', false);

        return $this;
    }

    /**
     * @param bool $bool
     * @param bool $withoutType
     * @return $this
     */
    private function byResource($bool)
    {
        if (!$bool) {
            $this->notByResource();
        }

        return $this;
    }

    /**
     * @param bool $withoutType
     * @return $this
     */
    private function notByResource()
    {
        $this->byResource = false;
        config()->set('json-api-v1.by-resource', false);

        return $this;
    }

    /**
     * @return void
     */
    private function assertEloquentResource()
    {
        $this->assertEloquentAdapter();
        $this->assertEloquentSchema();
        $this->assertValidators();
    }

    /**
     * @return void
     */
    private function assertGenericResource()
    {
        $this->assertGenericAdapter();
        $this->assertGenericSchema();
        $this->assertValidators();
    }

    /**
     * @return void
     */
    private function assertEloquentAdapter()
    {
        $content = $this->assertAdapter();

        $this->assertContentContains('Eloquent\AbstractAdapter', $content);
        $this->assertContentNotContains('use DummyApp\Company;', $content);
        $this->assertContentContains('parent::__construct(new \DummyApp\Company(), $paging);', $content);
    }

    /**
     * @return void
     */
    private function assertGenericAdapter()
    {
        $content = $this->assertAdapter();
        $this->assertContentContains('Adapter\AbstractResourceAdapter', $content);
    }

    /**
     * @return string
     */
    private function assertAdapter()
    {
        $file = $this->byResource ?
            "{$this->path}/app/JsonApi/Companies/Adapter.php" :
            "{$this->path}/app/JsonApi/Adapters/CompanyAdapter.php";

        $this->assertFileExists($file);
        $content = $this->files->get($file);

        if ($this->byResource) {
            $this->assertContentContains('namespace DummyApp\JsonApi\Companies;', $content);
            $this->assertContentContains('class Adapter extends', $content);
        } else {
<<<<<<< HEAD
            $this->assertContains('namespace DummyApp\JsonApi\Adapters;', $content);
            $this->assertContains("class CompanyAdapter extends", $content);
=======
            $class = $this->withoutType ? 'Company' : 'CompanyAdapter';
            $this->assertContentContains('namespace DummyApp\JsonApi\Adapters;', $content);
            $this->assertContentContains("class {$class} extends", $content);
>>>>>>> 7ec5ff29
        }

        return $content;
    }

    /**
     * @return void
     */
    private function assertEloquentSchema()
    {
        $content = $this->assertSchema();
        $this->assertContentContains('return (string) $resource->getRouteKey();', $content);
    }

    /**
     * @return void
     */
    private function assertGenericSchema()
    {
        $content = $this->assertSchema();
        $this->assertContentNotContains('return (string) $resource->getRouteKey();', $content);
    }

    /**
     * @return string
     */
    private function assertSchema()
    {
        $file = $this->byResource ?
            "{$this->path}/app/JsonApi/Companies/Schema.php" :
            "{$this->path}/app/JsonApi/Schemas/CompanySchema.php";

        $this->assertFileExists($file);
        $content = $this->files->get($file);

        $this->assertContentContains('extends SchemaProvider', $content);
        $this->assertContentContains("protected \$resourceType = 'companies';", $content);

        if ($this->byResource) {
            $this->assertContentContains('namespace DummyApp\JsonApi\Companies;', $content);
            $this->assertContentContains('class Schema extends', $content);
        } else {
<<<<<<< HEAD
            $this->assertContains('namespace DummyApp\JsonApi\Schemas;', $content);
            $this->assertContains("class CompanySchema extends", $content);
=======
            $class = $this->withoutType ? 'Company' : 'CompanySchema';
            $this->assertContentContains('namespace DummyApp\JsonApi\Schemas;', $content);
            $this->assertContentContains("class {$class} extends", $content);
>>>>>>> 7ec5ff29
        }

        return $content;
    }

    /**
     * @return void
     */
    private function assertValidators()
    {
        $file = $this->byResource ?
            "{$this->path}/app/JsonApi/Companies/Validators.php" :
            "{$this->path}/app/JsonApi/Validators/CompanyValidator.php";

        $this->assertFileExists($file);
        $content = $this->files->get($file);

        $this->assertContentNotContains('use DummyApp\Company;', $content);
        $this->assertContentContains('@param mixed|null $record', $content);

        if ($this->byResource) {
            $this->assertContentContains('namespace DummyApp\JsonApi\Companies;', $content);
            $this->assertContentContains('class Validators extends', $content);
        } else {
<<<<<<< HEAD
            $this->assertContains('namespace DummyApp\JsonApi\Validators;', $content);
            $this->assertContains("class CompanyValidator extends", $content);
=======
            $class = $this->withoutType ? 'Company' : 'CompanyValidator';
            $this->assertContentContains('namespace DummyApp\JsonApi\Validators;', $content);
            $this->assertContentContains("class {$class} extends", $content);
>>>>>>> 7ec5ff29
        }
    }

    /**
     * @return void
     */
    private function assertReusableAuthorizer()
    {
        $class = 'VisitorAuthorizer';
        $file = $this->byResource ?
            "{$this->path}/app/JsonApi/VisitorAuthorizer.php" :
            "{$this->path}/app/JsonApi/Authorizers/VisitorAuthorizer.php";

        $this->assertFileExists($file);
        $content = $this->files->get($file);

        $this->assertContentContains("class {$class} extends AbstractAuthorizer", $content);

        if ($this->byResource) {
            $this->assertContentContains('namespace DummyApp\JsonApi;', $content);
        } else {
            $this->assertContentContains('namespace DummyApp\JsonApi\Authorizers;', $content);
        }
    }

    /**
     * @return void
     */
    private function assertResourceAuthorizer()
    {
        $file = $this->byResource ?
            "{$this->path}/app/JsonApi/Companies/Authorizer.php" :
            "{$this->path}/app/JsonApi/Authorizers/CompanyAuthorizer.php";

        $this->assertFileExists($file);
        $content = $this->files->get($file);

        if ($this->byResource) {
            $this->assertContentContains('namespace DummyApp\JsonApi\Companies;', $content);
            $this->assertContentContains('class Authorizer extends AbstractAuthorizer', $content);
        } else {
<<<<<<< HEAD
            $this->assertContains('namespace DummyApp\JsonApi\Authorizers;', $content);
            $this->assertContains("class CompanyAuthorizer extends", $content);
=======
            $class = $this->withoutType ? 'Company' : 'CompanyAuthorizer';
            $this->assertContentContains('namespace DummyApp\JsonApi\Authorizers;', $content);
            $this->assertContentContains("class {$class} extends", $content);
>>>>>>> 7ec5ff29
        }
    }

    /**
     * @return void
     */
    private function assertReusableContentNegotiator()
    {
        $class = 'JsonContentNegotiator';
        $file = $this->byResource ?
            "{$this->path}/app/JsonApi/{$class}.php" :
            "{$this->path}/app/JsonApi/ContentNegotiators/{$class}.php";


        $this->assertFileExists($file);
        $content = $this->files->get($file);

        $this->assertContentContains("class {$class} extends BaseContentNegotiator", $content);

        if ($this->byResource) {
            $this->assertContentContains('namespace DummyApp\JsonApi;', $content);
        } else {
            $this->assertContentContains('namespace DummyApp\JsonApi\ContentNegotiators;', $content);
        }
    }

    /**
     * @return void
     */
    private function assertResourceContentNegotiator()
    {
        $file = $this->byResource ?
            "{$this->path}/app/JsonApi/Companies/ContentNegotiator.php" :
            "{$this->path}/app/JsonApi/ContentNegotiators/CompanyContentNegotiator.php";

        $this->assertFileExists($file);
        $content = $this->files->get($file);

        if ($this->byResource) {
            $this->assertContentContains('namespace DummyApp\JsonApi\Companies;', $content);
            $this->assertContentContains('class ContentNegotiator extends BaseContentNegotiator', $content);
        } else {
<<<<<<< HEAD
            $this->assertContains('namespace DummyApp\JsonApi\ContentNegotiators;', $content);
            $this->assertContains("class CompanyContentNegotiator extends BaseContentNegotiator", $content);
=======
            $class = $this->withoutType ? 'Company' : 'CompanyContentNegotiator';
            $this->assertContentContains('namespace DummyApp\JsonApi\ContentNegotiators;', $content);
            $this->assertContentContains("class {$class} extends BaseContentNegotiator", $content);
        }
    }

    /**
     * @param string $expected
     * @param string $content
     * @param string $message
     */
    private function assertContentContains($expected, $content, $message = '')
    {
        if (method_exists($this, 'assertStringContainsString')) {
            $this->assertStringContainsString($expected, $content, $message);
        } else {
            $this->assertContains($expected, $content, $message);
        }
    }

    /**
     * @param string $expected
     * @param string $content
     * @param string $message
     */
    private function assertContentNotContains($expected, $content, $message = '')
    {
        if (method_exists($this, 'assertStringNotContainsString')) {
            $this->assertStringNotContainsString($expected, $content, $message);
        } else {
            $this->assertNotContains($expected, $content, $message);
>>>>>>> 7ec5ff29
        }
    }
}<|MERGE_RESOLUTION|>--- conflicted
+++ resolved
@@ -364,7 +364,6 @@
 
     /**
      * @param bool $bool
-     * @param bool $withoutType
      * @return $this
      */
     private function byResource($bool)
@@ -377,7 +376,6 @@
     }
 
     /**
-     * @param bool $withoutType
      * @return $this
      */
     private function notByResource()
@@ -445,14 +443,8 @@
             $this->assertContentContains('namespace DummyApp\JsonApi\Companies;', $content);
             $this->assertContentContains('class Adapter extends', $content);
         } else {
-<<<<<<< HEAD
-            $this->assertContains('namespace DummyApp\JsonApi\Adapters;', $content);
-            $this->assertContains("class CompanyAdapter extends", $content);
-=======
-            $class = $this->withoutType ? 'Company' : 'CompanyAdapter';
             $this->assertContentContains('namespace DummyApp\JsonApi\Adapters;', $content);
-            $this->assertContentContains("class {$class} extends", $content);
->>>>>>> 7ec5ff29
+            $this->assertContentContains("class CompanyAdapter extends", $content);
         }
 
         return $content;
@@ -495,14 +487,8 @@
             $this->assertContentContains('namespace DummyApp\JsonApi\Companies;', $content);
             $this->assertContentContains('class Schema extends', $content);
         } else {
-<<<<<<< HEAD
-            $this->assertContains('namespace DummyApp\JsonApi\Schemas;', $content);
-            $this->assertContains("class CompanySchema extends", $content);
-=======
-            $class = $this->withoutType ? 'Company' : 'CompanySchema';
             $this->assertContentContains('namespace DummyApp\JsonApi\Schemas;', $content);
-            $this->assertContentContains("class {$class} extends", $content);
->>>>>>> 7ec5ff29
+            $this->assertContentContains("class CompanySchema extends", $content);
         }
 
         return $content;
@@ -527,14 +513,8 @@
             $this->assertContentContains('namespace DummyApp\JsonApi\Companies;', $content);
             $this->assertContentContains('class Validators extends', $content);
         } else {
-<<<<<<< HEAD
-            $this->assertContains('namespace DummyApp\JsonApi\Validators;', $content);
-            $this->assertContains("class CompanyValidator extends", $content);
-=======
-            $class = $this->withoutType ? 'Company' : 'CompanyValidator';
             $this->assertContentContains('namespace DummyApp\JsonApi\Validators;', $content);
-            $this->assertContentContains("class {$class} extends", $content);
->>>>>>> 7ec5ff29
+            $this->assertContentContains("class CompanyValidator extends", $content);
         }
     }
 
@@ -576,14 +556,8 @@
             $this->assertContentContains('namespace DummyApp\JsonApi\Companies;', $content);
             $this->assertContentContains('class Authorizer extends AbstractAuthorizer', $content);
         } else {
-<<<<<<< HEAD
-            $this->assertContains('namespace DummyApp\JsonApi\Authorizers;', $content);
-            $this->assertContains("class CompanyAuthorizer extends", $content);
-=======
-            $class = $this->withoutType ? 'Company' : 'CompanyAuthorizer';
             $this->assertContentContains('namespace DummyApp\JsonApi\Authorizers;', $content);
-            $this->assertContentContains("class {$class} extends", $content);
->>>>>>> 7ec5ff29
+            $this->assertContentContains("class CompanyAuthorizer extends", $content);
         }
     }
 
@@ -626,13 +600,8 @@
             $this->assertContentContains('namespace DummyApp\JsonApi\Companies;', $content);
             $this->assertContentContains('class ContentNegotiator extends BaseContentNegotiator', $content);
         } else {
-<<<<<<< HEAD
-            $this->assertContains('namespace DummyApp\JsonApi\ContentNegotiators;', $content);
-            $this->assertContains("class CompanyContentNegotiator extends BaseContentNegotiator", $content);
-=======
-            $class = $this->withoutType ? 'Company' : 'CompanyContentNegotiator';
             $this->assertContentContains('namespace DummyApp\JsonApi\ContentNegotiators;', $content);
-            $this->assertContentContains("class {$class} extends BaseContentNegotiator", $content);
+            $this->assertContentContains("class CompanyContentNegotiator extends BaseContentNegotiator", $content);
         }
     }
 
@@ -661,7 +630,6 @@
             $this->assertStringNotContainsString($expected, $content, $message);
         } else {
             $this->assertNotContains($expected, $content, $message);
->>>>>>> 7ec5ff29
         }
     }
 }