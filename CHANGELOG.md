--- conflicted
+++ resolved
@@ -2,7 +2,6 @@
 All notable changes to this project will be documented in this file. This project adheres to
 [Semantic Versioning](http://semver.org/) and [this changelog format](http://keepachangelog.com/).
 
-<<<<<<< HEAD
 ## Unreleased
 
 ### Fixed
@@ -12,7 +11,7 @@
 Ensure hydration of Eloquent morph-many relationship works.
 - [#194](https://github.com/cloudcreativity/laravel-json-api/issues/194)
 Ensure encoding parameters are validated when reading a specific resource.
-=======
+
 ## [1.0.0-alpha.4] - 2018-07-02
 
 ### Added
@@ -25,7 +24,6 @@
 - [#202](https://github.com/cloudcreativity/laravel-json-api/issues/202) 
 When appending the schema and host on a request, the base URL is now also appended. This caters
 for Laravel applications that are served from host sub-directories.
->>>>>>> ea135721
 
 ## [1.0.0-alpha.3] - 2018-05-17
 
