--- conflicted
+++ resolved
@@ -60,15 +60,6 @@
 
 ## Laravel Versions
 
-<<<<<<< HEAD
-| Laravel | Laravel JSON API |
-| --- | --- |
-| ^6.0 | `^1.4` |
-| 5.8.* | `^1.0` |
-| 5.7.* | `^1.0` |
-| 5.6.* | `^1.0` |
-| 5.5.* | `^1.0` |
-=======
 | Laravel | This Package |
 | --- | --- |
 | `^6.0` | `^1.4` |
@@ -76,7 +67,6 @@
 | `5.7.*` | `^1.0` |
 | `5.6.*` | `^1.0` |
 | `5.5.*` | `^1.0` |
->>>>>>> ec24e281
 
 Make sure you consult the [Upgrade Guide](http://laravel-json-api.readthedocs.io/en/latest/upgrade/) 
 when upgrading between major or pre-release versions.
